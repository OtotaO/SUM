"""
MVP Text Summarizer
------------------
A minimal yet extensible implementation of extractive text summarization.
Following the Unix philosophy: Do One Thing Well.

Author: Your Name
License: Your License
"""

from typing import Dict, List, Optional
import nltk
from nltk.tokenize import sent_tokenize, word_tokenize
from nltk.corpus import stopwords
<<<<<<< HEAD
from collections import Counter


class MVPSummarizer:
    """
    A minimal extractive text summarizer that focuses on core functionality.
    Designed for easy extension and maintenance.
    """
=======
from collections import defaultdict
import os
import logging

# Configure logging
logging.basicConfig(level=logging.INFO, format='%(asctime)s - %(levelname)s - %(message)s')
>>>>>>> af9179d9

    def __init__(self) -> None:
        """Initialize the summarizer with required NLTK resources."""
        # Download required resources only once
        try:
<<<<<<< HEAD
            nltk.data.find('tokenizers/punkt')
            nltk.data.find('corpora/stopwords')
        except LookupError:
            nltk.download('punkt', quiet=True)
            nltk.download('stopwords', quiet=True)

        self.stop_words = set(stopwords.words('english'))

    def summarize(self, text: str, num_sentences: int = 3) -> Dict[str, str]:
        """
        Create a summary of the input text by extracting key sentences.

        Args:
            text: Input text to summarize
            num_sentences: Number of sentences to include in summary (default: 3)

        Returns:
            Dictionary containing the summary or error message
        """
        if not self._validate_input(text, num_sentences):
            return {'error': 'Invalid input'}
=======
            # Create nltk_data directory
            nltk_data_dir = os.path.expanduser('~/nltk_data')
            os.makedirs(nltk_data_dir, exist_ok=True)

            # Download required NLTK resources
            for resource in ['punkt', 'stopwords']:
                try:
                    nltk.download(resource, download_dir=nltk_data_dir, quiet=True, raise_on_error=False)
                except Exception as e:
                    logging.error(f"Error downloading {resource}: {str(e)}")

            self.stop_words = set(stopwords.words('english'))
            logging.info("SimpleSUM initialized successfully.")
        except Exception as e:
            logging.error(f"Error initializing NLTK: {str(e)}")
            raise RuntimeError("Failed to initialize NLTK resources")

    def process_text(self, text, model_config=None):
        if not text.strip():
            logging.warning("Empty text provided.")
            return {'error': 'Empty text provided'}
>>>>>>> af9179d9

        try:
            logging.info("Starting text processing.")
            sentences = sent_tokenize(text)
<<<<<<< HEAD
            if len(sentences) <= 1:
                return {'summary': text}

            # Calculate sentence importance
            sentence_scores = self._score_sentences(sentences)

            # Extract top sentences while preserving order
            summary = self._extract_summary(sentences, sentence_scores,
                                            num_sentences)

            return {'summary': summary}

        except Exception as e:
            return {'error': f'Summarization failed: {str(e)}'}

    def _validate_input(self, text: str, num_sentences: int) -> bool:
        """Validate input parameters."""
        return bool(text and isinstance(text, str) and text.strip()
                    and isinstance(num_sentences, int) and num_sentences > 0)

    def _score_sentences(self, sentences: List[str]) -> List[float]:
        """
        Score sentences based on word frequency.
        Returns list of scores corresponding to input sentences.
        """
        # Create word frequency distribution
        words = word_tokenize(' '.join(sentences).lower())
        word_freq = Counter(word for word in words
                            if word.isalnum() and word not in self.stop_words)

        # Score each sentence
        scores = []
        for sentence in sentences:
            words = word_tokenize(sentence.lower())
            score = sum(word_freq[word] for word in words if word in word_freq)
            scores.append(score / len(words) if words else 0)

        return scores

    def _extract_summary(self, sentences: List[str], scores: List[float],
                         num_sentences: int) -> str:
        """
        Extract top scoring sentences while preserving original order.
        """
        # Get indices of top scoring sentences
        paired_scores = list(enumerate(scores))
        top_indices = sorted(sorted(paired_scores,
                                    key=lambda x: x[1],
                                    reverse=True)[:num_sentences],
                             key=lambda x: x[0])

        # Combine sentences in original order
        summary_sentences = [sentences[idx] for idx, _ in top_indices]
        return ' '.join(summary_sentences)

=======
            if len(sentences) <= 2:
                logging.info("Text has <= 2 sentences, returning original text.")
                return {'summary': text}

            # Get max tokens from config
            max_tokens = model_config.get('maxTokens', 100) if model_config else 100
            logging.info(f"Max tokens set to: {max_tokens}")

            # Tokenize the text to get an accurate token count
            words = word_tokenize(text)
            estimated_tokens = len(words)
            logging.info(f"Estimated tokens: {estimated_tokens}")

            words = word_tokenize(text.lower())
            word_freq = defaultdict(int)

            for word in words:
                if word.isalnum() and word not in self.stop_words:
                    word_freq[word] += 1

            sentence_scores = defaultdict(int)
            sentence_tokens = {}
            
            for sentence in sentences:
                sent_words = word_tokenize(sentence.lower())
                sentence_tokens[sentence] = len(sent_words)
                for word in sent_words:
                    if word in word_freq:
                        sentence_scores[sentence] += word_freq[word]

            # Sort sentences by score
            sorted_sentences = sorted(sentences, key=lambda s: sentence_scores[s], reverse=True)
            logging.debug(f"Sorted sentences: {sorted_sentences}")
            
            # Build summary within token limit
            summary_sentences = []
            current_tokens = 0
            
            for sentence in sorted_sentences:
                if current_tokens + sentence_tokens[sentence] <= max_tokens:
                    summary_sentences.append(sentence)
                    current_tokens += sentence_tokens[sentence]
                else:
                    break
                    
            if not summary_sentences:
                # If no complete sentence fits, take the first sentence and truncate
                first_sentence = sorted_sentences[0]
                first_sent_words = word_tokenize(first_sentence)[:max_tokens-1]
                summary = ' '.join(first_sent_words) + '...'
                logging.info("No complete sentence fits, returning truncated first sentence.")
                return {'summary': summary}
                
            # Restore original order
            summary_sentences.sort(key=sentences.index)
            summary = ' '.join(summary_sentences)
            logging.info(f"Generated summary: {summary}")
            return {'summary': summary}

        except Exception as e:
            logging.error(f"Error during text processing: {str(e)}")
            return {'error': f"Error during text processing: {str(e)}"}
>>>>>>> af9179d9

def main():
    """Example usage of the MVP summarizer."""
    sample_text = """
    Machine learning is a subset of artificial intelligence. It focuses on the use 
    of data and algorithms to mimic human learning. The process allows for the 
    automated learning of insights without explicit programming. Many companies 
    use machine learning today. It helps them improve their services and products.
    """

    summarizer = MVPSummarizer()
    result = summarizer.summarize(sample_text, num_sentences=2)
    print("Summary:", result['summary'])


if __name__ == "__main__":
    main()<|MERGE_RESOLUTION|>--- conflicted
+++ resolved
@@ -1,62 +1,16 @@
-"""
-MVP Text Summarizer
-------------------
-A minimal yet extensible implementation of extractive text summarization.
-Following the Unix philosophy: Do One Thing Well.
-
-Author: Your Name
-License: Your License
-"""
-
-from typing import Dict, List, Optional
 import nltk
 from nltk.tokenize import sent_tokenize, word_tokenize
 from nltk.corpus import stopwords
-<<<<<<< HEAD
-from collections import Counter
-
-
-class MVPSummarizer:
-    """
-    A minimal extractive text summarizer that focuses on core functionality.
-    Designed for easy extension and maintenance.
-    """
-=======
 from collections import defaultdict
 import os
 import logging
 
 # Configure logging
 logging.basicConfig(level=logging.INFO, format='%(asctime)s - %(levelname)s - %(message)s')
->>>>>>> af9179d9
 
-    def __init__(self) -> None:
-        """Initialize the summarizer with required NLTK resources."""
-        # Download required resources only once
+class SimpleSUM:
+    def __init__(self):
         try:
-<<<<<<< HEAD
-            nltk.data.find('tokenizers/punkt')
-            nltk.data.find('corpora/stopwords')
-        except LookupError:
-            nltk.download('punkt', quiet=True)
-            nltk.download('stopwords', quiet=True)
-
-        self.stop_words = set(stopwords.words('english'))
-
-    def summarize(self, text: str, num_sentences: int = 3) -> Dict[str, str]:
-        """
-        Create a summary of the input text by extracting key sentences.
-
-        Args:
-            text: Input text to summarize
-            num_sentences: Number of sentences to include in summary (default: 3)
-
-        Returns:
-            Dictionary containing the summary or error message
-        """
-        if not self._validate_input(text, num_sentences):
-            return {'error': 'Invalid input'}
-=======
             # Create nltk_data directory
             nltk_data_dir = os.path.expanduser('~/nltk_data')
             os.makedirs(nltk_data_dir, exist_ok=True)
@@ -78,68 +32,10 @@
         if not text.strip():
             logging.warning("Empty text provided.")
             return {'error': 'Empty text provided'}
->>>>>>> af9179d9
 
         try:
             logging.info("Starting text processing.")
             sentences = sent_tokenize(text)
-<<<<<<< HEAD
-            if len(sentences) <= 1:
-                return {'summary': text}
-
-            # Calculate sentence importance
-            sentence_scores = self._score_sentences(sentences)
-
-            # Extract top sentences while preserving order
-            summary = self._extract_summary(sentences, sentence_scores,
-                                            num_sentences)
-
-            return {'summary': summary}
-
-        except Exception as e:
-            return {'error': f'Summarization failed: {str(e)}'}
-
-    def _validate_input(self, text: str, num_sentences: int) -> bool:
-        """Validate input parameters."""
-        return bool(text and isinstance(text, str) and text.strip()
-                    and isinstance(num_sentences, int) and num_sentences > 0)
-
-    def _score_sentences(self, sentences: List[str]) -> List[float]:
-        """
-        Score sentences based on word frequency.
-        Returns list of scores corresponding to input sentences.
-        """
-        # Create word frequency distribution
-        words = word_tokenize(' '.join(sentences).lower())
-        word_freq = Counter(word for word in words
-                            if word.isalnum() and word not in self.stop_words)
-
-        # Score each sentence
-        scores = []
-        for sentence in sentences:
-            words = word_tokenize(sentence.lower())
-            score = sum(word_freq[word] for word in words if word in word_freq)
-            scores.append(score / len(words) if words else 0)
-
-        return scores
-
-    def _extract_summary(self, sentences: List[str], scores: List[float],
-                         num_sentences: int) -> str:
-        """
-        Extract top scoring sentences while preserving original order.
-        """
-        # Get indices of top scoring sentences
-        paired_scores = list(enumerate(scores))
-        top_indices = sorted(sorted(paired_scores,
-                                    key=lambda x: x[1],
-                                    reverse=True)[:num_sentences],
-                             key=lambda x: x[0])
-
-        # Combine sentences in original order
-        summary_sentences = [sentences[idx] for idx, _ in top_indices]
-        return ' '.join(summary_sentences)
-
-=======
             if len(sentences) <= 2:
                 logging.info("Text has <= 2 sentences, returning original text.")
                 return {'summary': text}
@@ -202,21 +98,13 @@
         except Exception as e:
             logging.error(f"Error during text processing: {str(e)}")
             return {'error': f"Error during text processing: {str(e)}"}
->>>>>>> af9179d9
 
 def main():
-    """Example usage of the MVP summarizer."""
-    sample_text = """
-    Machine learning is a subset of artificial intelligence. It focuses on the use 
-    of data and algorithms to mimic human learning. The process allows for the 
-    automated learning of insights without explicit programming. Many companies 
-    use machine learning today. It helps them improve their services and products.
-    """
-
-    summarizer = MVPSummarizer()
-    result = summarizer.summarize(sample_text, num_sentences=2)
-    print("Summary:", result['summary'])
-
+    summarizer = SimpleSUM()
+    text = "This is a sample text. This text will be summarized. This is another sentence.  This is a fourth sentence to make it longer than the example in the previous version."
+    config = {'maxTokens': 20} #test with a low token limit
+    summary = summarizer.process_text(text, config)
+    print(summary)
 
 if __name__ == "__main__":
     main()